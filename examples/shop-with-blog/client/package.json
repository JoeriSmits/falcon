--- conflicted
+++ resolved
@@ -59,10 +59,7 @@
     "react-async-component": "^2.0.0",
     "react-dom": "^16.4.2",
     "react-feather": "^1.1.3",
-<<<<<<< HEAD
     "react-helmet": "^5.2.0",
-=======
->>>>>>> d50044b3
     "react-i18next": "^7.11.0",
     "react-router-dom": "^4.3.1"
   },
