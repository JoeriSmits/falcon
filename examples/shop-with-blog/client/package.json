{
  "name": "@deity/example-shop-with-blog-client",
  "private": true,
  "license": "OSL-3.0",
  "version": "1.0.0",
  "repository": "https://github.com/deity-io/falcon/tree/master/examples/shop-with-blog/client",
  "jest": {
    "coverageReporters": [
      "html",
      "text",
      "text-summary"
    ],
    "moduleNameMapper": {
      "^src(.*)$": "<rootDir>/src$1",
      "^public(.*)$": "<rootDir>/public$1"
    },
    "transform": {
      "^.+\\.(gql|graphql)$": "jest-transform-graphql",
      "^.+\\.(ts|tsx)$": "ts-jest/preprocessor.js",
      "^.+\\.(js|jsx|mjs)$": "razzle/config/jest/babelTransform.js",
      "^.+\\.css$": "razzle/config/jest/cssTransform.js",
      "^(?!.*\\.(js|jsx|mjs|css|json)$)": "razzle/config/jest/fileTransform.js"
    },
    "testMatch": [
      "<rootDir>/src/**/__tests__/**/*.(ts|js)?(x)",
      "<rootDir>/src/**/?(*.)(spec|test).(ts|js)?(x)"
    ],
    "moduleFileExtensions": [
      "ts",
      "tsx",
      "js",
      "json"
    ],
    "collectCoverageFrom": [
      "src/**/*.{js,jsx,ts,tsx}"
    ]
  },
  "scripts": {
    "start": "falcon-client start",
    "start:dbg": "cross-env VERBOSE=true falcon-client start -- --inspect",
    "start:dbg-brk": "cross-env VERBOSE=true falcon-client start -- --inspect-brk",
    "start:prod": "cross-env NODE_ENV=production node build/server.js",
    "build": "falcon-client build",
    "size": "cross-env NODE_ANALYZE=true npm run build",
    "test": "falcon-client test --env=jsdom",
    "test:coverage": "falcon-client test --env=jsdom --ci --coverage",
    "lint": "./node_modules/.bin/eslint ./"
  },
  "dependencies": {
    "@deity/falcon-client": "1.0.0",
    "@deity/falcon-i18n": "1.0.0",
<<<<<<< HEAD
    "@deity/falcon-theme-editor": "1.0.0",
    "@deity/falcon-ui": "1.0.0",
=======
    "@deity/falcon-errors": "1.0.0",
>>>>>>> ad3943d1
    "config": "^2.0.1",
    "graphql": "^14.0.2",
    "graphql-tag": "^2.9.2",
    "i18next": "^11.6.0",
    "prop-types": "15.6.2",
    "react": "^16.4.2",
<<<<<<< HEAD
    "react-apollo": "^2.2.2",
=======
    "react-apollo": "^2.2.3",
>>>>>>> ad3943d1
    "react-async-component": "^2.0.0",
    "react-dom": "^16.4.2",
    "react-feather": "^1.1.3",
    "react-helmet": "^5.2.0",
    "react-i18next": "^7.13.0",
    "react-router-dom": "^4.3.1"
  },
  "devDependencies": {
    "@deity/eslint-config-falcon": "1.0.0",
    "@deity/falcon-ecommerce-uikit": "1.0.0",
    "cross-env": "^5.2.0",
    "eslint": "^4.13.1",
    "jest-transform-graphql": "^2.1.0",
    "ts-jest": "^22.4.5"
  }
}<|MERGE_RESOLUTION|>--- conflicted
+++ resolved
@@ -49,23 +49,16 @@
   "dependencies": {
     "@deity/falcon-client": "1.0.0",
     "@deity/falcon-i18n": "1.0.0",
-<<<<<<< HEAD
     "@deity/falcon-theme-editor": "1.0.0",
     "@deity/falcon-ui": "1.0.0",
-=======
     "@deity/falcon-errors": "1.0.0",
->>>>>>> ad3943d1
     "config": "^2.0.1",
     "graphql": "^14.0.2",
     "graphql-tag": "^2.9.2",
     "i18next": "^11.6.0",
     "prop-types": "15.6.2",
     "react": "^16.4.2",
-<<<<<<< HEAD
-    "react-apollo": "^2.2.2",
-=======
     "react-apollo": "^2.2.3",
->>>>>>> ad3943d1
     "react-async-component": "^2.0.0",
     "react-dom": "^16.4.2",
     "react-feather": "^1.1.3",
