--- conflicted
+++ resolved
@@ -3,22 +3,14 @@
 import Route from 'react-router-dom/Route';
 import Switch from 'react-router-dom/Switch';
 import Home from 'src/pages/Home';
-<<<<<<< HEAD
 import Helmet from 'react-helmet';
 import { ThemeProvider } from '@deity/falcon-ui';
 import DynamicRoute from '@deity/falcon-client/src/components/DynamicRoute';
 import isOnline from '@deity/falcon-client/src/components/isOnline';
 import 'src/App.css';
 import logo from 'src/assets/logo.png';
-import { AppLayout, Header } from './components';
-import { theme } from './theme';
-=======
-import DynamicRoute from '@deity/falcon-client/src/components/DynamicRoute';
-
-import { ThemeProvider } from '@deity/falcon-ui';
 import { AppLayout, Header, Footer, Category } from '@deity/falcon-ecommerce-uikit';
 import { deityGreenTheme } from './theme';
->>>>>>> d50044b3
 
 const HeadMetaTags = () => (
   <Helmet defaultTitle="Deity Shop with Blog" titleTemplate="%s | Deity Shop with Blog">
@@ -33,20 +25,21 @@
     <meta property="og:image" content={logo} />
     <meta property="og:image:width" content="300" />
     <meta property="og:image:height" content="107" />
+    <link href="https://fonts.googleapis.com/css?family=Roboto:400,700" rel="stylesheet" />
   </Helmet>
 );
-const NotFound = () => <p>Not Found</p>;
 
-<<<<<<< HEAD
+// const NotFound = () => <p>Not Found</p>;
+
 const App = ({ online }) => (
-  <ThemeProvider theme={theme}>
+  <ThemeProvider theme={deityGreenTheme}>
     <HeadMetaTags />
     <AppLayout>
       <Header />
       {!online && <p>your are offline.</p>}
       <Switch>
         <Route exact path="/" component={Home} />
-        <Route exact path="/not-found" component={NotFound} />
+        <Route exact path="/products" component={Category} />
         <Route
           exact
           path="/*"
@@ -65,19 +58,7 @@
           )}
         />
       </Switch>
-=======
-const App = () => (
-  <ThemeProvider theme={deityGreenTheme}>
-    <link href="https://fonts.googleapis.com/css?family=Roboto:400,700" rel="stylesheet" />
-    <AppLayout>
-      <Header />
-      <Switch>
-        <Route exact path="/" component={Home} />
-        <Route exact path="/products" component={Category} />
-        <DynamicRoute components={components} />
-      </Switch>
       <Footer />
->>>>>>> d50044b3
     </AppLayout>
   </ThemeProvider>
 );
