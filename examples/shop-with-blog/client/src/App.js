import React from 'react';
import PropTypes from 'prop-types';
import Route from 'react-router-dom/Route';
import Switch from 'react-router-dom/Switch';
<<<<<<< HEAD
import Home from 'src/pages/Home';
import { ThemeProvider } from '@deity/falcon-ui';
import DynamicRoute from '@deity/falcon-client/src/components/DynamicRoute';
=======
import Home from 'src/pages/home/Home';
import Abc from 'src/pages/abc/Abc';
import Helmet from 'react-helmet';
import DynamicRoute from '@deity/falcon-client/src/components/DynamicRoute';
import isOnline from '@deity/falcon-client/src/components/isOnline';
import 'src/App.css';
import logo from 'src/assets/logo.png';

const HeadMetaTags = () => (
  <Helmet defaultTitle="Deity Shop with Blog" titleTemplate="%s | Deity Shop with Blog">
    <meta name="description" content="This is example of Shop with Blog powered by Deity Falcon" />
    <meta name="keywords" content="pwa,reactjs,ecommerce,magento,shop,webshop,deity" />
    <meta name="theme-color" content="#fff" />
    <meta name="format-detection" content="telephone=yes" />
    <meta property="og:title" content="Deity Shop with Blog" />
    <meta property="og:type" content="website" />
    <meta property="og:description" content="This is example of Shop with Blog powered by Deity Falcon" />
    <meta property="og:url" content="/" />
    <meta property="og:image" content={logo} />
    <meta property="og:image:width" content="300" />
    <meta property="og:image:height" content="107" />
  </Helmet>
);
>>>>>>> 854e027c

import { AppLayout, Header } from './components';
import { theme } from './theme';

const NotFound = () => <p>Not Found</p>;

<<<<<<< HEAD
const App = () => (
  <ThemeProvider theme={theme}>
    <AppLayout>
      <Header />
      <Switch>
        <Route exact path="/" component={Home} />
        <Route exact path="/not-found" component={NotFound} />
        <Route
          exact
          path="/*"
          component={({ match }) => (
            <DynamicRoute
              match={match}
              components={{
                'cms-page': import(/* webpackChunkName: "shop/cms" */ './pages/shop/Cms'),
                product: import(/* webpackChunkName: "shop/product" */ './pages/shop/Product'),
                category: import(/* webpackChunkName: "shop/category" */ './pages/shop/Category'),
                'wp-post': null,
                'wp-page': null,
                'wp-category': null
              }}
            />
          )}
        />
      </Switch>
    </AppLayout>
  </ThemeProvider>
=======
const App = ({ online }) => (
  <React.Fragment>
    <HeadMetaTags />
    {!online && <p>your are offline.</p>}
    <Switch>
      <Route exact path="/" component={Home} />
      <Route exact path="/abc" component={Abc} />
      <DynamicRoute components={components} />
    </Switch>
  </React.Fragment>
>>>>>>> 854e027c
);

App.propTypes = {
  online: PropTypes.bool
};

export default isOnline()(App);<|MERGE_RESOLUTION|>--- conflicted
+++ resolved
@@ -2,18 +2,15 @@
 import PropTypes from 'prop-types';
 import Route from 'react-router-dom/Route';
 import Switch from 'react-router-dom/Switch';
-<<<<<<< HEAD
 import Home from 'src/pages/Home';
+import Helmet from 'react-helmet';
 import { ThemeProvider } from '@deity/falcon-ui';
-import DynamicRoute from '@deity/falcon-client/src/components/DynamicRoute';
-=======
-import Home from 'src/pages/home/Home';
-import Abc from 'src/pages/abc/Abc';
-import Helmet from 'react-helmet';
 import DynamicRoute from '@deity/falcon-client/src/components/DynamicRoute';
 import isOnline from '@deity/falcon-client/src/components/isOnline';
 import 'src/App.css';
 import logo from 'src/assets/logo.png';
+import { AppLayout, Header } from './components';
+import { theme } from './theme';
 
 const HeadMetaTags = () => (
   <Helmet defaultTitle="Deity Shop with Blog" titleTemplate="%s | Deity Shop with Blog">
@@ -30,18 +27,14 @@
     <meta property="og:image:height" content="107" />
   </Helmet>
 );
->>>>>>> 854e027c
-
-import { AppLayout, Header } from './components';
-import { theme } from './theme';
-
 const NotFound = () => <p>Not Found</p>;
 
-<<<<<<< HEAD
-const App = () => (
+const App = ({ online }) => (
   <ThemeProvider theme={theme}>
+    <HeadMetaTags />
     <AppLayout>
       <Header />
+      {!online && <p>your are offline.</p>}
       <Switch>
         <Route exact path="/" component={Home} />
         <Route exact path="/not-found" component={NotFound} />
@@ -65,18 +58,6 @@
       </Switch>
     </AppLayout>
   </ThemeProvider>
-=======
-const App = ({ online }) => (
-  <React.Fragment>
-    <HeadMetaTags />
-    {!online && <p>your are offline.</p>}
-    <Switch>
-      <Route exact path="/" component={Home} />
-      <Route exact path="/abc" component={Abc} />
-      <DynamicRoute components={components} />
-    </Switch>
-  </React.Fragment>
->>>>>>> 854e027c
 );
 
 App.propTypes = {
