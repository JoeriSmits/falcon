import React from 'react';
import PropTypes from 'prop-types';
import Route from 'react-router-dom/Route';
import Switch from 'react-router-dom/Switch';
import Home from 'src/pages/Home';
import Helmet from 'react-helmet';
import { ThemeProvider } from '@deity/falcon-ui';
<<<<<<< HEAD
import { AppLayout, Header, Footer, Category, Product } from '@deity/falcon-ecommerce-uikit';
=======
import DynamicRoute from '@deity/falcon-client/src/components/DynamicRoute';
import isOnline from '@deity/falcon-client/src/components/isOnline';
import logo from 'src/assets/logo.png';
import { AppLayout, Header, Footer, Category } from '@deity/falcon-ecommerce-uikit';
>>>>>>> c9479aff
import { deityGreenTheme } from './theme';

const HeadMetaTags = () => (
  <Helmet defaultTitle="Deity Shop with Blog" titleTemplate="%s | Deity Shop with Blog">
    <meta name="description" content="This is example of Shop with Blog powered by Deity Falcon" />
    <meta name="keywords" content="pwa,reactjs,ecommerce,magento,shop,webshop,deity" />
    <meta name="theme-color" content="#fff" />
    <meta name="format-detection" content="telephone=yes" />
    <meta property="og:title" content="Deity Shop with Blog" />
    <meta property="og:type" content="website" />
    <meta property="og:description" content="This is example of Shop with Blog powered by Deity Falcon" />
    <meta property="og:url" content="/" />
    <meta property="og:image" content={logo} />
    <meta property="og:image:width" content="300" />
    <meta property="og:image:height" content="107" />
    <link href="https://fonts.googleapis.com/css?family=Roboto:400,700" rel="stylesheet" />
  </Helmet>
);

// const NotFound = () => <p>Not Found</p>;

const App = ({ online }) => (
  <ThemeProvider theme={deityGreenTheme}>
    <HeadMetaTags />
    <AppLayout>
      <Header />
      {!online && <p>your are offline.</p>}
      <Switch>
        <Route exact path="/" component={Home} />
        <Route exact path="/product" component={Product} />
        <Route exact path="/products" component={Category} />
        <Route
          exact
          path="/*"
          component={({ match }) => (
            <DynamicRoute
              match={match}
              components={{
                'cms-page': import(/* webpackChunkName: "shop/cms" */ './pages/shop/Cms'),
                product: import(/* webpackChunkName: "shop/product" */ './pages/shop/Product'),
                category: import(/* webpackChunkName: "shop/category" */ './pages/shop/Category'),
                'wp-post': null,
                'wp-page': null,
                'wp-category': null
              }}
            />
          )}
        />
      </Switch>
      <Footer />
    </AppLayout>
  </ThemeProvider>
);

App.propTypes = {
  online: PropTypes.bool
};

export default isOnline()(App);<|MERGE_RESOLUTION|>--- conflicted
+++ resolved
@@ -5,14 +5,10 @@
 import Home from 'src/pages/Home';
 import Helmet from 'react-helmet';
 import { ThemeProvider } from '@deity/falcon-ui';
-<<<<<<< HEAD
-import { AppLayout, Header, Footer, Category, Product } from '@deity/falcon-ecommerce-uikit';
-=======
 import DynamicRoute from '@deity/falcon-client/src/components/DynamicRoute';
 import isOnline from '@deity/falcon-client/src/components/isOnline';
 import logo from 'src/assets/logo.png';
-import { AppLayout, Header, Footer, Category } from '@deity/falcon-ecommerce-uikit';
->>>>>>> c9479aff
+import { AppLayout, Header, Footer, Category, Product } from '@deity/falcon-ecommerce-uikit';
 import { deityGreenTheme } from './theme';
 
 const HeadMetaTags = () => (
