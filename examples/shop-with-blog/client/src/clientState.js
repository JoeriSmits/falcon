--- conflicted
+++ resolved
@@ -64,12 +64,8 @@
   {
     src:
       'https://www.hartsofstur.com/media/catalog/product/cache/e3c1c5e5f4f6c7872a68d3422aa97082/J/C/JC85-Judge-Induction-Stove-Top-Kettle-Green.jpg',
-<<<<<<< HEAD
-    name: 'Judge Induction Green Kettle 1.5L'
-=======
     name: 'Judge Induction Green Kettle 1.5L',
     price: 99
->>>>>>> d50044b3
   },
   {
     src:
@@ -126,8 +122,6 @@
     price: 99
   }
 ];
-<<<<<<< HEAD
-=======
 
 const footerSections = [
   {
@@ -233,7 +227,6 @@
     id: 'desc'
   }
 ];
->>>>>>> d50044b3
 
 export default {
   defaults: {},
@@ -241,15 +234,11 @@
     Query: {
       menuItems: () => menuItems,
       bannerLinks: () => bannerLinks,
-<<<<<<< HEAD
-      products: () => products
-=======
       products: () => products,
       footerSections: () => footerSections,
       languages: () => languages,
       breadcrumbs: () => breadcrumbs,
       sortOrders: () => sortOrders
->>>>>>> d50044b3
     }
   }
 };