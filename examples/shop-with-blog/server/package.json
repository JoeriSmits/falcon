--- conflicted
+++ resolved
@@ -10,12 +10,9 @@
   },
   "dependencies": {
     "@deity/falcon-server": "1.0.0",
-<<<<<<< HEAD
     "@deity/falcon-blog-extension": "1.0.0",
     "@deity/falcon-wordpress-api": "1.0.0",
-=======
     "@deity/falcon-shop-extension": "1.0.0",
->>>>>>> f9dd5e83
     "config": "^2.0.1"
   },
   "devDependencies": {
