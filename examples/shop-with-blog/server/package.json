--- conflicted
+++ resolved
@@ -11,15 +11,10 @@
   "dependencies": {
     "@deity/falcon-server": "1.0.0",
     "@deity/falcon-shop-extension": "1.0.0",
-    "config": "^2.0.1",
-    "cross-env": "^5.2.0"
+    "config": "^2.0.1"
   },
   "devDependencies": {
-<<<<<<< HEAD
     "cross-env": "^5.2.0",
-    "nodemon": "^1.18.3"
-=======
     "nodemon": "^1.18.4"
->>>>>>> a411969e
   }
 }