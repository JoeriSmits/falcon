{
  "name": "@deity/falcon",
  "private": true,
  "version": "1.0.0",
  "license": "OSL-3.0",
  "repository": "git@github.com:deity-io/falcon.git",
  "scripts": {
    "precommit": "lint-staged",
    "test": "lerna run test:coverage",
    "lint": "eslint ./"
  },
  "devDependencies": {
    "@deity/eslint-config-falcon": "1.0.0",
    "eslint": "4.13.1",
    "eslint-plugin-prettier": "^2.6.2",
    "husky": "^0.14.3",
    "identity-obj-proxy": "^3.0.0",
    "jest": "^23.5.0",
<<<<<<< HEAD
    "lerna": "^3.0.0-rc.0",
    "lint-staged": "^7.2.0",
    "prettier": "^1.14.0"
=======
    "lerna": "^3.1.4",
    "lint-staged": "^7.2.2",
    "prettier": "^1.14.2"
>>>>>>> de165905
  },
  "workspaces": [
    "packages/create-falcon-app",
    "packages/falcon-client",
    "packages/falcon-server",
    "packages/falcon-ui",
    "packages/falcon-logger",
    "packages/falcon-shop-extension",
    "packages/falcon-blog-extension",
    "packages/falcon-magento2-extension",
    "packages/falcon-tweets-extension",
    "packages/falcon-url-extension",
    "packages/falcon-wordpress-extension",
    "packages/falcon-dev-tools/eslint-config-falcon",
    "examples/shop-with-blog/client",
    "examples/shop-with-blog/server"
  ]
}<|MERGE_RESOLUTION|>--- conflicted
+++ resolved
@@ -16,15 +16,9 @@
     "husky": "^0.14.3",
     "identity-obj-proxy": "^3.0.0",
     "jest": "^23.5.0",
-<<<<<<< HEAD
-    "lerna": "^3.0.0-rc.0",
-    "lint-staged": "^7.2.0",
-    "prettier": "^1.14.0"
-=======
     "lerna": "^3.1.4",
     "lint-staged": "^7.2.2",
     "prettier": "^1.14.2"
->>>>>>> de165905
   },
   "workspaces": [
     "packages/create-falcon-app",
