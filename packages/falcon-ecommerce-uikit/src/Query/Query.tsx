import React from 'react';
import { Query as ApolloQuery, OperationVariables, QueryProps } from 'react-apollo';
import { I18n, TranslationFunction } from 'react-i18next';
import { Loader } from './Loader';

export class Query<TData = any, TVariables = OperationVariables, TTranslations = {}> extends React.Component<
  QueryProps<TData, TVariables> & {
    children: (result: TData | TData & { translations: TTranslations } | undefined) => React.ReactNode;
  } & {
<<<<<<< HEAD
    getTranslations?: (t: TranslationFunction) => TTranslations;
    translationsNamespaces?: string[];
=======
    getTranslations?: (t: TranslationFunction, data: TData) => TTranslations;
>>>>>>> b7296f0f
  }
> {
  render() {
    return (
      <ApolloQuery {...this.props}>
        {({ loading, error, data }) => {
          if (loading) return <Loader />;

          if (error) return `Error!: ${error}`;

          const { children, getTranslations } = this.props;
          if (getTranslations) {
            const { translationsNamespaces } = this.props;

            return (
              <I18n ns={translationsNamespaces}>
                {t => {
                  const translations = getTranslations(t);

<<<<<<< HEAD
                  return children({ ...(data as any), translations });
                }}
              </I18n>
            );
          }
=======
          return (
            <I18n>
              {t => {
                const translations = this.props.getTranslations!(t, data!);
>>>>>>> b7296f0f

          return children(data);
        }}
      </ApolloQuery>
    );
  }
}<|MERGE_RESOLUTION|>--- conflicted
+++ resolved
@@ -7,12 +7,8 @@
   QueryProps<TData, TVariables> & {
     children: (result: TData | TData & { translations: TTranslations } | undefined) => React.ReactNode;
   } & {
-<<<<<<< HEAD
-    getTranslations?: (t: TranslationFunction) => TTranslations;
+    getTranslations?: (t: TranslationFunction, data: TData) => TTranslations;
     translationsNamespaces?: string[];
-=======
-    getTranslations?: (t: TranslationFunction, data: TData) => TTranslations;
->>>>>>> b7296f0f
   }
 > {
   render() {
@@ -30,20 +26,13 @@
             return (
               <I18n ns={translationsNamespaces}>
                 {t => {
-                  const translations = getTranslations(t);
+                  const translations = getTranslations(t, data!);
 
-<<<<<<< HEAD
                   return children({ ...(data as any), translations });
                 }}
               </I18n>
             );
           }
-=======
-          return (
-            <I18n>
-              {t => {
-                const translations = this.props.getTranslations!(t, data!);
->>>>>>> b7296f0f
 
           return children(data);
         }}
