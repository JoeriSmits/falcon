import React from 'react';
import gql from 'graphql-tag';
import { themed, Box, Radio, Text, H3, H1, NumberInput, Button, Icon, FlexLayout } from '@deity/falcon-ui';
import { Query } from './Query';
// import { Breadcrumbs } from './Breadcrumbs';
// import { ProductMeta } from './ProductMeta';
import { ProductGallery } from './ProductGallery';

export const ProductLayout = themed({
  tag: 'div',
  defaultTheme: {
    productLayout: {
      display: 'grid',
      gridGap: 'md',
      my: 'lg'
    }
  }
});

const asGridAreas = (items: Area[][]) => items.map(item => `"${item.join(' ')}"`).join(' ');

enum Area {
  gallery = 'gallery',
  sku = 'sku',
  title = 'title',
  description = 'description',
  cta = 'cta',
  price = 'price',
  meta = 'meta',
  empty = 'empty',
  options = 'options'
}

export const ProductDetailsLayout = themed({
  tag: 'article',
  defaultTheme: {
    productLayout: {
      display: 'grid',
      gridGap: 'md',
      gridTemplateColumns: {
        xs: '1fr',
        md: '1.5fr 1fr'
      },
      gridTemplateAreas: {
        xs: asGridAreas([
          [Area.title],
          [Area.sku],
          [Area.gallery],
          [Area.price],
          [Area.options],
          [Area.cta],
          [Area.description],
          [Area.meta]
        ]),
        md: asGridAreas([
          [Area.gallery, Area.sku],
          [Area.gallery, Area.title],
          [Area.gallery, Area.price],
          [Area.gallery, Area.options],
          [Area.gallery, Area.cta],
          [Area.gallery, Area.description],
          [Area.gallery, Area.meta]
        ])
      },
      gridTemplateRows: {
        md: 'auto auto auto auto 1fr auto'
      }
    }
  }
});

const Option: React.SFC<{ option: any }> = ({ option }) => (
  <Box mb="md">
    <H3 mb="md">{option.label}</H3>
    {option.values.map((value: any) => (
      <Radio
        key={value.valueIndex}
        mr="sm"
        icon={<div>{value.label}</div>}
        size={55}
        name={option.attributeId}
        value={value.valueIndex}
      />
    ))}
  </Box>
);

const ProductOptions: React.SFC<{ options: any[] }> = ({ options }) => (
  <Box>
    {options.map(option => (
      <Option key={option.id} option={option} />
    ))}
  </Box>
);
ProductOptions.defaultProps = {
  options: []
};

<<<<<<< HEAD
export const GET_PRODUCT = gql`
=======
const ProductDescriptionLayout = themed({
  tag: 'div',

  defaultTheme: {
    productDescriptionLayout: {
      css: {
        p: {
          margin: 0
        }
      }
    }
  }
});

const GET_PRODUCT = gql`
>>>>>>> 835eae1d
  query GET_PRODUCT($id: Int!) {
    product(id: $id) {
      id
      sku
      name
      description
      price
      currency
      gallery {
        full
        thumbnail
      }
      configurableOptions {
        id
        attributeId
        label
        productId
        values {
          valueIndex
          label
          inStock
        }
      }
      seo {
        title
        description
        keywords
      }
      breadcrumbs {
        id
        name
        urlPath
        urlKey
        urlQuery
      }
    }
  }
`;

<<<<<<< HEAD
export const ProductQuery: React.SFC<{
  id: number;
  children: (data: any) => React.ReactNode;
}> = ({ id, children }) => (
  <Query query={GET_PRODUCT} variables={{ id }}>
    {({ product }) => children(product)}
=======
export const Product = (props: { id: number }) => (
  <Query query={GET_PRODUCT} variables={{ id: props.id }}>
    {({ product }) => (
      <ProductLayout>
        {/* <Breadcrumbs breadcrumbs={breadcrumbs} /> */}
        <ProductDetailsLayout>
          <Box gridArea={Area.gallery} css={{ maxHeight: '100%' }}>
            <ProductGallery items={product.gallery} />
          </Box>
          <Text fontSize="sm" gridArea={Area.sku}>
            {`SKU: ${product.sku}`}
          </Text>
          <H1 gridArea={Area.title}>{product.name}</H1>
          <Text fontSize="xxl" gridArea={Area.price}>
            {product.currency} {product.price}
          </Text>
          <ProductOptions options={product.configurableOptions} />
          <ProductDescriptionLayout
            dangerouslySetInnerHTML={{ __html: product.description }}
            gridArea={Area.description}
          />

          <FlexLayout alignItems="center" gridArea={Area.cta}>
            <NumberInput defaultValue="1" mr="md" />
            <Button>
              <Icon src="cart" stroke="white" size={20} mr="sm" />
              Add to basket
            </Button>
          </FlexLayout>
          <Box gridArea={Area.meta} my="lg">
            {/* <ProductMeta meta={product.seo} /> */}
          </Box>
        </ProductDetailsLayout>
      </ProductLayout>
    )}
>>>>>>> 835eae1d
  </Query>
);

export const Product: React.SFC<{ product: any }> = ({ product }) => (
  <ProductLayout>
    {/* <Breadcrumbs breadcrumbs={breadcrumbs} /> */}
    <ProductDetailsLayout>
      <Box gridArea={Area.gallery} css={{ maxHeight: '100%' }}>
        {/* <ProductGallery items={product.gallery} /> */}
      </Box>
      <Text fontSize="sm" gridArea={Area.sku}>
        {`SKU: ${product.sku}`}
      </Text>
      <H1 gridArea={Area.title}>{product.name}</H1>
      <Text fontSize="xxl" gridArea={Area.price}>
        {product.price}
      </Text>
      <ProductOptions options={product.configurableOptions} />
      <Box gridArea={Area.description}>{product.description}</Box>

      <FlexLayout alignItems="center" gridArea={Area.cta}>
        <NumberInput defaultValue="1" mr="md" />
        <Button>
          <Icon src="cart" stroke="white" size={20} mr="sm" />
          Add to basket
        </Button>
      </FlexLayout>
      <Box gridArea={Area.meta} my="lg">
        {/* <ProductMeta meta={product.seo} /> */}
      </Box>
    </ProductDetailsLayout>
  </ProductLayout>
);<|MERGE_RESOLUTION|>--- conflicted
+++ resolved
@@ -96,9 +96,6 @@
   options: []
 };
 
-<<<<<<< HEAD
-export const GET_PRODUCT = gql`
-=======
 const ProductDescriptionLayout = themed({
   tag: 'div',
 
@@ -113,8 +110,7 @@
   }
 });
 
-const GET_PRODUCT = gql`
->>>>>>> 835eae1d
+export const GET_PRODUCT = gql`
   query GET_PRODUCT($id: Int!) {
     product(id: $id) {
       id
@@ -154,50 +150,12 @@
   }
 `;
 
-<<<<<<< HEAD
 export const ProductQuery: React.SFC<{
   id: number;
   children: (data: any) => React.ReactNode;
 }> = ({ id, children }) => (
   <Query query={GET_PRODUCT} variables={{ id }}>
     {({ product }) => children(product)}
-=======
-export const Product = (props: { id: number }) => (
-  <Query query={GET_PRODUCT} variables={{ id: props.id }}>
-    {({ product }) => (
-      <ProductLayout>
-        {/* <Breadcrumbs breadcrumbs={breadcrumbs} /> */}
-        <ProductDetailsLayout>
-          <Box gridArea={Area.gallery} css={{ maxHeight: '100%' }}>
-            <ProductGallery items={product.gallery} />
-          </Box>
-          <Text fontSize="sm" gridArea={Area.sku}>
-            {`SKU: ${product.sku}`}
-          </Text>
-          <H1 gridArea={Area.title}>{product.name}</H1>
-          <Text fontSize="xxl" gridArea={Area.price}>
-            {product.currency} {product.price}
-          </Text>
-          <ProductOptions options={product.configurableOptions} />
-          <ProductDescriptionLayout
-            dangerouslySetInnerHTML={{ __html: product.description }}
-            gridArea={Area.description}
-          />
-
-          <FlexLayout alignItems="center" gridArea={Area.cta}>
-            <NumberInput defaultValue="1" mr="md" />
-            <Button>
-              <Icon src="cart" stroke="white" size={20} mr="sm" />
-              Add to basket
-            </Button>
-          </FlexLayout>
-          <Box gridArea={Area.meta} my="lg">
-            {/* <ProductMeta meta={product.seo} /> */}
-          </Box>
-        </ProductDetailsLayout>
-      </ProductLayout>
-    )}
->>>>>>> 835eae1d
   </Query>
 );
 
@@ -206,17 +164,17 @@
     {/* <Breadcrumbs breadcrumbs={breadcrumbs} /> */}
     <ProductDetailsLayout>
       <Box gridArea={Area.gallery} css={{ maxHeight: '100%' }}>
-        {/* <ProductGallery items={product.gallery} /> */}
+        <ProductGallery items={product.gallery} />
       </Box>
       <Text fontSize="sm" gridArea={Area.sku}>
         {`SKU: ${product.sku}`}
       </Text>
       <H1 gridArea={Area.title}>{product.name}</H1>
       <Text fontSize="xxl" gridArea={Area.price}>
-        {product.price}
+        {product.currency} {product.price}
       </Text>
       <ProductOptions options={product.configurableOptions} />
-      <Box gridArea={Area.description}>{product.description}</Box>
+      <ProductDescriptionLayout dangerouslySetInnerHTML={{ __html: product.description }} gridArea={Area.description} />
 
       <FlexLayout alignItems="center" gridArea={Area.cta}>
         <NumberInput defaultValue="1" mr="md" />
