--- conflicted
+++ resolved
@@ -1,49 +1,3 @@
-<<<<<<< HEAD
-{
-  "name": "@deity/falcon-server",
-  "license": "OSL-3.0",
-  "main": "src/index.js",
-  "version": "0.0.1",
-  "repository": "https://github.com/deity-io/falcon/tree/master/packages/falcon-server",
-  "bin": {
-    "falcon-server": "bin/falcon-server.js"
-  },
-  "scripts": {
-    "test": "jest --watch",
-    "test:coverage": "jest --ci --coverage"
-  },
-  "jest": {
-    "collectCoverageFrom": [
-      "src/**/*.js"
-    ],
-    "coverageReporters": [
-      "html",
-      "text",
-      "text-summary"
-    ],
-    "setupFiles": [
-      "../../test/nodeEnvSetupFile"
-    ]
-  },
-  "dependencies": {
-    "@deity/falcon-errors": "0.0.1",
-    "@deity/falcon-server-env": "0.0.1",
-    "@deity/falcon-logger": "0.0.1",
-    "@koa/cors": "^2.2.2",
-    "apollo-server-koa": "^2.1.0",
-    "eventemitter2": "^5.0.1",
-    "graphql": "^14.0.2",
-    "graphql-tools": "^4.0.0",
-    "koa": "^2.5.3",
-    "koa-router": "^7.4.0",
-    "koa-session": "^5.9.0",
-    "lodash": "^4.17.11"
-  },
-  "devDependencies": {
-    "supertest": "3.3.0"
-  }
-}
-=======
 {
   "name": "@deity/falcon-server",
   "license": "OSL-3.0",
@@ -87,5 +41,4 @@
   "devDependencies": {
     "supertest": "3.3.0"
   }
-}
->>>>>>> bb714fa3
+}