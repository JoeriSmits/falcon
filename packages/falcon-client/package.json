--- conflicted
+++ resolved
@@ -1,74 +1,71 @@
-{
-  "name": "@deity/falcon-client",
-  "version": "1.0.0",
-  "license": "OSL-3.0",
-  "main": "index.js",
-  "repository": "https://github.com/deity-io/falcon/tree/master/packages/falcon-client",
-  "bin": {
-    "falcon-client": "./bin/falcon-client.js"
-  },
-<<<<<<< HEAD
-=======
-  "scripts": {
-    "test": "razzle test --env=jsdom",
-    "test:coverage": "razzle test --env=jsdom --ci --coverage"
-  },
-  "jest": {
-    "coverageReporters": [
-      "html",
-      "text",
-      "text-summary"
-    ],
-    "transform": {
-      "^.+\\.(gql|graphql)$": "jest-transform-graphql",
-      "^.+\\.(js|jsx|mjs)$": "razzle/config/jest/babelTransform.js",
-      "^.+\\.css$": "razzle/config/jest/cssTransform.js",
-      "^(?!.*\\.(js|jsx|mjs|css|json)$)": "razzle/config/jest/fileTransform.js"
-    },
-    "setupFiles": [
-      "../../test/setupFile"
-    ]
-  },
->>>>>>> de165905
-  "dependencies": {
-    "@deity/falcon-logger": "1.0.0",
-    "apollo-cache-inmemory": "^1.2.9",
-    "apollo-client": "^2.4.1",
-    "apollo-link": "^1.2.2",
-    "apollo-link-http": "^1.5.4",
-    "apollo-link-state": "^0.4.1",
-    "cross-spawn": "^6.0.5",
-    "fs-extra": "^7.0.0",
-    "graphql": "^0.13.2",
-    "graphql-tag": "^2.9.2",
-    "koa": "2.5.2",
-    "koa-helmet": "^4.0.0",
-    "koa-router": "^7.4.0",
-    "koa-send": "5.0.0",
-    "koa-static": "^5.0.0",
-    "node-fetch": "^2.2.0",
-    "prop-types": "15.6.2",
-    "razzle": "^2.4.0",
-    "razzle-dev-utils": "2.4.0",
-    "react": "^16.4.2",
-    "react-apollo": "^2.1.11",
-    "react-async-bootstrapper": "^2.1.1",
-    "react-async-component": "^2.0.0",
-    "react-dom": "^16.4.2",
-    "react-google-tag-manager": "2.2.1",
-    "react-helmet": "^5.2.0",
-    "react-router-dom": "^4.3.1",
-    "resolve": "^1.8.1",
-    "serialize-javascript": "^1.5.0"
-  },
-  "devDependencies": {
-    "apollo-link-schema": "^1.1.0",
-    "graphql-tools": "^3.1.1",
-    "jest-transform-graphql": "^2.1.0",
-    "jest-extended": "^0.8.1",
-    "enzyme": "^3.5.0",
-    "enzyme-adapter-react-16": "^1.3.0",
-    "react-test-renderer": "^16.4.2",
-    "supertest": "^3.1.0"
-  }
-}
+{
+  "name": "@deity/falcon-client",
+  "version": "1.0.0",
+  "license": "OSL-3.0",
+  "main": "index.js",
+  "repository": "https://github.com/deity-io/falcon/tree/master/packages/falcon-client",
+  "bin": {
+    "falcon-client": "./bin/falcon-client.js"
+  },
+  "scripts": {
+    "test": "razzle test --env=jsdom",
+    "test:coverage": "razzle test --env=jsdom --ci --coverage"
+  },
+  "jest": {
+    "coverageReporters": [
+      "html",
+      "text",
+      "text-summary"
+    ],
+    "transform": {
+      "^.+\\.(gql|graphql)$": "jest-transform-graphql",
+      "^.+\\.(js|jsx|mjs)$": "razzle/config/jest/babelTransform.js",
+      "^.+\\.css$": "razzle/config/jest/cssTransform.js",
+      "^(?!.*\\.(js|jsx|mjs|css|json)$)": "razzle/config/jest/fileTransform.js"
+    },
+    "setupFiles": [
+      "../../test/setupFile"
+    ]
+  },
+  "dependencies": {
+    "@deity/falcon-logger": "1.0.0",
+    "apollo-cache-inmemory": "^1.2.9",
+    "apollo-client": "^2.4.1",
+    "apollo-link": "^1.2.2",
+    "apollo-link-http": "^1.5.4",
+    "apollo-link-state": "^0.4.1",
+    "cross-spawn": "^6.0.5",
+    "fs-extra": "^7.0.0",
+    "graphql": "^0.13.2",
+    "graphql-tag": "^2.9.2",
+    "koa": "2.5.2",
+    "koa-helmet": "^4.0.0",
+    "koa-router": "^7.4.0",
+    "koa-send": "5.0.0",
+    "koa-static": "^5.0.0",
+    "node-fetch": "^2.2.0",
+    "prop-types": "15.6.2",
+    "razzle": "^2.4.0",
+    "razzle-dev-utils": "2.4.0",
+    "react": "^16.4.2",
+    "react-apollo": "^2.1.11",
+    "react-async-bootstrapper": "^2.1.1",
+    "react-async-component": "^2.0.0",
+    "react-dom": "^16.4.2",
+    "react-google-tag-manager": "2.2.1",
+    "react-helmet": "^5.2.0",
+    "react-router-dom": "^4.3.1",
+    "resolve": "^1.8.1",
+    "serialize-javascript": "^1.5.0"
+  },
+  "devDependencies": {
+    "apollo-link-schema": "^1.1.0",
+    "graphql-tools": "^3.1.1",
+    "jest-transform-graphql": "^2.1.0",
+    "jest-extended": "^0.8.1",
+    "enzyme": "^3.5.0",
+    "enzyme-adapter-react-16": "^1.3.0",
+    "react-test-renderer": "^16.4.2",
+    "supertest": "^3.1.0"
+  }
+}