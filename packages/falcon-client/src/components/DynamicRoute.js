import React from 'react';
import { Redirect } from 'react-router-dom';
import PropTypes from 'prop-types';
<<<<<<< HEAD
import Query from './Query';
import { GET_URL } from './../graphql/url.gql';
=======
import { Query } from 'react-apollo';
import { GET_URL } from '../graphql/url.gql';
import NotFoundRoute from './NotFoundRoute';
>>>>>>> ad3943d1

const DynamicRoute = ({ components, location, loaderComponent, errorComponent }) => {
  const { pathname } = location;
  const path = pathname.startsWith('/') ? pathname.substring(1) : pathname;

  return (
<<<<<<< HEAD
    <Query query={GET_URL} variables={{ path }} loaderComponent={loaderComponent} errorComponent={errorComponent}>
      {({ data }) => {
        if (!data || data.url === null) {
          return <p>not found</p>;
        }

        const { url } = data;
        if (url.redirect) {
          return <Redirect to={`/${url.path}`} />;
        }

        const Component = components[url.type];
        if (!Component) {
          return <p>{`Please register component for '${url.type}' content type!`}</p>;
        }

        return <Component id={url.id} path={url.path} />;
=======
    <Query query={GET_URL} variables={{ url: pathname }}>
      {({ loading, error, data: { url } }) => {
        if (loading) {
          return <p>Loading...</p>;
        }

        if (error) {
          throw error;
        }

        if (!url) {
          return <NotFoundRoute />;
        }

        return <Route path="/*" component={components[url.type]} />;
>>>>>>> ad3943d1
      }}
    </Query>
  );
};
DynamicRoute.propTypes = {
  components: PropTypes.shape({}),
  location: PropTypes.shape({
    pathname: PropTypes.string
  })
};

export default DynamicRoute;<|MERGE_RESOLUTION|>--- conflicted
+++ resolved
@@ -1,25 +1,19 @@
 import React from 'react';
 import { Redirect } from 'react-router-dom';
 import PropTypes from 'prop-types';
-<<<<<<< HEAD
 import Query from './Query';
 import { GET_URL } from './../graphql/url.gql';
-=======
-import { Query } from 'react-apollo';
-import { GET_URL } from '../graphql/url.gql';
 import NotFoundRoute from './NotFoundRoute';
->>>>>>> ad3943d1
 
 const DynamicRoute = ({ components, location, loaderComponent, errorComponent }) => {
   const { pathname } = location;
   const path = pathname.startsWith('/') ? pathname.substring(1) : pathname;
 
   return (
-<<<<<<< HEAD
     <Query query={GET_URL} variables={{ path }} loaderComponent={loaderComponent} errorComponent={errorComponent}>
       {({ data }) => {
         if (!data || data.url === null) {
-          return <p>not found</p>;
+          return <NotFoundRoute />;
         }
 
         const { url } = data;
@@ -33,23 +27,6 @@
         }
 
         return <Component id={url.id} path={url.path} />;
-=======
-    <Query query={GET_URL} variables={{ url: pathname }}>
-      {({ loading, error, data: { url } }) => {
-        if (loading) {
-          return <p>Loading...</p>;
-        }
-
-        if (error) {
-          throw error;
-        }
-
-        if (!url) {
-          return <NotFoundRoute />;
-        }
-
-        return <Route path="/*" component={components[url.type]} />;
->>>>>>> ad3943d1
       }}
     </Query>
   );
