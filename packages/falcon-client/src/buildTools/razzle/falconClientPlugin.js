/* eslint-disable import/no-extraneous-dependencies */
const path = require('path');
const FalconI18nLocalesPlugin = require('@deity/falcon-i18n-webpack-plugin');
const razzlePluginTypescript = require('razzle-plugin-typescript');
<<<<<<< HEAD
const WebpackConfigHelpers = require('razzle-dev-utils/WebpackConfigHelpers');
const AssetsPlugin = require('assets-webpack-plugin');
const paths = require('./../paths');

const webpackConfigHelper = new WebpackConfigHelpers(paths.razzle.appPath);
function getPluginIndexByName(config, name) {
  return webpackConfigHelper
    .getPlugins(config)
    .findIndex(x => x.plugin && x.plugin.constructor && x.plugin.constructor.name === name);
}
=======
const makeLoaderFinder = require('razzle-dev-utils/makeLoaderFinder');
>>>>>>> d50044b3

function setEntryToFalconClient(config, target) {
  if (target === 'web') {
    const indexOfAppClientIndexJS = config.entry.client.findIndex(x => x === paths.razzle.appClientIndexJs);
    if (indexOfAppClientIndexJS < 0) {
      throw new Error(
        `can not find '${target}' entry '${
          paths.razzle.appClientIndexJs
        }', it is required to configure '@deity/falcon-client'`
      );
    }

    config.entry.client[indexOfAppClientIndexJS] = paths.falconClient.appClientIndexJs;
  }

  if (target === 'node') {
    const indexOfAppServerIndexJs = config.entry.findIndex(x => x === paths.razzle.appServerIndexJs);
    if (indexOfAppServerIndexJs < 0) {
      throw new Error(
        `can not find '${target}' entry '${
          paths.razzle.appServerIndexJs
        }', it is required to configure '@deity/falcon-client'`
      );
    }

    config.entry[indexOfAppServerIndexJs] = paths.falconClient.appServerIndexJs;
  }
}

<<<<<<< HEAD
function excludeIcoFromFileLoader(config) {
  const fileLoaderFinder = webpackConfigHelper.makeLoaderFinder('file-loader');
  const fileLoader = config.module.rules.find(fileLoaderFinder);
  fileLoader.exclude.push(/\.(ico)$/);
}

function fixUrlLoaderFallback(config, target) {
  const urlLoaderFinder = webpackConfigHelper.makeLoaderFinder('url-loader');
  const urlLoader = config.module.rules.find(urlLoaderFinder);
  urlLoader.options.fallback = require.resolve('file-loader');

  urlLoader.options.limit = -1; // always fallback to file-loader
  urlLoader.options.emitFile = target === 'web';
  urlLoader.test.push(/\.(ico)$/);
}

function extendBabelInclude(includePaths = []) {
  return config => {
    const babelLoaderFinder = webpackConfigHelper.makeLoaderFinder('babel-loader');
=======
function extendBabelInclude(includePaths = []) {
  return config => {
    const babelLoaderFinder = makeLoaderFinder('babel-loader');
>>>>>>> d50044b3
    const babelLoader = config.module.rules.find(babelLoaderFinder);
    if (!babelLoader) {
      throw new Error(`'babel-loader' was erased from config, it is required to configure '@deity/falcon-client'`);
    }

    babelLoader.include = [...babelLoader.include, ...includePaths];
  };
}

function addTypeScript(config, { target, dev }, webpackObject) {
  razzlePluginTypescript(config, { target, dev }, webpackObject, {
    useBabel: true,
    useEslint: true,
    forkTsChecker: {
      tslint: false
    }
  });

  // use latest ts-Loader
<<<<<<< HEAD
  const tsLoaderFinder = webpackConfigHelper.makeLoaderFinder('ts-loader');
=======
  const tsLoaderFinder = makeLoaderFinder('ts-loader');
>>>>>>> d50044b3
  const tsRule = config.module.rules.find(tsLoaderFinder);
  if (!tsRule) {
    throw new Error(`'ts-loader' was erased from config, it is required to configure '@deity/falcon-client'`);
  }

  const indexOfTsLoader = tsRule.use.findIndex(tsLoaderFinder);
  tsRule.use[indexOfTsLoader].loader = require.resolve('ts-loader');
}

function addVendorsBundle(modules = []) {
  const moduleFilter = new RegExp(
    `[\\\\/]node_modules[\\\\/](${modules.map(x => x.replace('/', '[\\\\/]')).join('|')})[\\\\/]`
  );

  return (config, { target, dev }) => {
    if (target === 'web') {
      config.output.filename = dev ? 'static/js/[name].js' : 'static/js/[name].[hash:8].js';

      config.optimization = {
        splitChunks: {
          cacheGroups: {
            vendor: {
              name: 'vendors',
              enforce: true,
              chunks: 'initial',
              test: moduleFilter
            }
          }
        }
      };
    }
  };
}

function addGraphQLTagLoader(config) {
  const fileLoaderFinder = webpackConfigHelper.makeLoaderFinder('file-loader');
  const mediaFilesRule = config.module.rules.find(fileLoaderFinder);
  if (mediaFilesRule) {
    mediaFilesRule.exclude.push(/\.(graphql|gql)$/);
  }

  config.module.rules.push({
    test: /\.(graphql|gql)$/,
    exclude: /node_modules/,
    include: [paths.falconClient.appSrc],
    use: require.resolve('graphql-tag/loader')
  });
  config.resolve.extensions.push('.graphql', '.gql');
}

/**
 * @typedef {object} i18nPluginConfig
 * @property {string[]} resourcePackages npm modules with localization resources
 * @property {object{ lng, ns }} filter Initial configuration
 */

/**
 * Adds FalconI18nPlugin into webpack configuration
 * @param {i18nPluginConfig} param configuration
 * @param {object} config webpack config
 * @param {boolean} dev is dev?
 * @returns {void}
 */
function addFalconI18nPlugin({ resourcePackages = [], filter }) {
  return (config, target) => {
    if (target === 'web') {
      config.plugins.unshift(
        new FalconI18nLocalesPlugin({
          mainSource: path.join(paths.razzle.appPath, 'i18n'),
          defaultSources: resourcePackages.map(x => paths.resolvePackageDir(x)).map(x => path.join(x, 'i18n')),
          output: 'build/i18n',
          filter
        })
      );
    }
  };
}

/**
 * fixing issue https://github.com/ztoben/assets-webpack-plugin/issues/41
 * @param {object} config webpack config
 * @param {'web'|'node'} target webpack config
 */
function fixAssetsWebpackPlugin(config, target) {
  if (target === 'web') {
    const indexOfAssetsWebpackPlugin = getPluginIndexByName(config, 'AssetsWebpackPlugin');
    config.plugins[indexOfAssetsWebpackPlugin] = new AssetsPlugin({
      path: paths.razzle.appBuild,
      filename: 'assets.json',
      includeAllFileTypes: true,
      prettyPrint: true
    });
  }
}

function addWebManifest(config, target) {
  if (target === 'web') {
    const fileLoaderFinder = webpackConfigHelper.makeLoaderFinder('file-loader');
    const mediaFilesRule = config.module.rules.find(fileLoaderFinder);
    if (mediaFilesRule) {
      mediaFilesRule.exclude.push(/\.(webmanifest|browserconfig)$/);
    }

    config.module.rules.push({
      test: /(manifest\.webmanifest|browserconfig\.xml)$/,
      use: [
        {
          loader: require.resolve('file-loader'),
          options: {
            name: 'static/[name].[hash:8].[ext]',
            emitFile: true
          }
        },
        { loader: require.resolve('app-manifest-loader') }
      ]
    });
  }
}

/**
 * falcon-client and razzle integration plugin
 * @param {{i18n: i18nPluginConfig }} appConfig webpack config
 * @returns {object} razzle plugin
 */
module.exports = appConfig => (config, { target, dev }, webpackObject) => {
  config.resolve.alias = {
    ...(config.resolve.alias || {}),
    src: paths.razzle.appSrc,
    'app-path': paths.razzle.appPath
  };

  setEntryToFalconClient(config, target);
  extendBabelInclude([paths.falconClient.appSrc, path.join(paths.resolvePackageDir('@deity/falcon-ui'), 'src')])(
    config
  );
  addTypeScript(config, { target, dev }, webpackObject);
<<<<<<< HEAD

  fixUrlLoaderFallback(config, target);
  fixAssetsWebpackPlugin(config, target);
=======
>>>>>>> d50044b3

  addVendorsBundle([
    'apollo-cache-inmemory',
    'apollo-client',
    'apollo-link',
    'apollo-link-http',
    'apollo-link-state',
    `graphql-tag`,
    `node-fetch`,
    'i18next',
    'razzle/polyfills',
    'react',
    'react-apollo',
    'react-async-bootstrapper',
    'react-async-component',
    'react-dom',
    'react-google-tag-manager',
    `react-helmet`,
    'react-i18next',
    'react-router-dom'
  ])(config, { target, dev });

  excludeIcoFromFileLoader(config);

  addGraphQLTagLoader(config);
  addFalconI18nPlugin(appConfig.i18n)(config, target);
  addWebManifest(config, target);

  return config;
};<|MERGE_RESOLUTION|>--- conflicted
+++ resolved
@@ -2,7 +2,6 @@
 const path = require('path');
 const FalconI18nLocalesPlugin = require('@deity/falcon-i18n-webpack-plugin');
 const razzlePluginTypescript = require('razzle-plugin-typescript');
-<<<<<<< HEAD
 const WebpackConfigHelpers = require('razzle-dev-utils/WebpackConfigHelpers');
 const AssetsPlugin = require('assets-webpack-plugin');
 const paths = require('./../paths');
@@ -13,9 +12,6 @@
     .getPlugins(config)
     .findIndex(x => x.plugin && x.plugin.constructor && x.plugin.constructor.name === name);
 }
-=======
-const makeLoaderFinder = require('razzle-dev-utils/makeLoaderFinder');
->>>>>>> d50044b3
 
 function setEntryToFalconClient(config, target) {
   if (target === 'web') {
@@ -45,7 +41,6 @@
   }
 }
 
-<<<<<<< HEAD
 function excludeIcoFromFileLoader(config) {
   const fileLoaderFinder = webpackConfigHelper.makeLoaderFinder('file-loader');
   const fileLoader = config.module.rules.find(fileLoaderFinder);
@@ -65,11 +60,6 @@
 function extendBabelInclude(includePaths = []) {
   return config => {
     const babelLoaderFinder = webpackConfigHelper.makeLoaderFinder('babel-loader');
-=======
-function extendBabelInclude(includePaths = []) {
-  return config => {
-    const babelLoaderFinder = makeLoaderFinder('babel-loader');
->>>>>>> d50044b3
     const babelLoader = config.module.rules.find(babelLoaderFinder);
     if (!babelLoader) {
       throw new Error(`'babel-loader' was erased from config, it is required to configure '@deity/falcon-client'`);
@@ -89,11 +79,7 @@
   });
 
   // use latest ts-Loader
-<<<<<<< HEAD
   const tsLoaderFinder = webpackConfigHelper.makeLoaderFinder('ts-loader');
-=======
-  const tsLoaderFinder = makeLoaderFinder('ts-loader');
->>>>>>> d50044b3
   const tsRule = config.module.rules.find(tsLoaderFinder);
   if (!tsRule) {
     throw new Error(`'ts-loader' was erased from config, it is required to configure '@deity/falcon-client'`);
@@ -230,13 +216,8 @@
     config
   );
   addTypeScript(config, { target, dev }, webpackObject);
-<<<<<<< HEAD
-
   fixUrlLoaderFallback(config, target);
   fixAssetsWebpackPlugin(config, target);
-=======
->>>>>>> d50044b3
-
   addVendorsBundle([
     'apollo-cache-inmemory',
     'apollo-client',
@@ -257,9 +238,7 @@
     'react-i18next',
     'react-router-dom'
   ])(config, { target, dev });
-
   excludeIcoFromFileLoader(config);
-
   addGraphQLTagLoader(config);
   addFalconI18nPlugin(appConfig.i18n)(config, target);
   addWebManifest(config, target);
