import React from 'react';
import { hydrate, render } from 'react-dom';
import BrowserRouter from 'react-router-dom/BrowserRouter';
import { ApolloProvider } from 'react-apollo';
import { AsyncComponentProvider } from 'react-async-component';
import asyncBootstrapper from 'react-async-bootstrapper';
<<<<<<< HEAD
import ApolloClient from '@hostSrc/service/ApolloClient';
import App, { clientState } from './clientApp';
=======
import ApolloClient from './service/ApolloClient';
import App, { clientApolloSchema } from './clientApp';
>>>>>>> dbf5324d
import { SSR } from './graphql/config.gql';

const client = new ApolloClient({
  isBrowser: true,
  clientApolloSchema,
  // eslint-disable-next-line no-underscore-dangle
  initialState: window.__APOLLO_STATE__ || {}
});

const { config } = client.readQuery({ query: SSR });

const renderApp = config.serverSideRendering ? hydrate : render;

const markup = (
  <ApolloProvider client={client}>
    <AsyncComponentProvider rehydrateState={window.ASYNC_COMPONENTS_STATE}>
      <BrowserRouter>
        <App />
      </BrowserRouter>
    </AsyncComponentProvider>
  </ApolloProvider>
);

asyncBootstrapper(markup).then(() => renderApp(markup, document.getElementById('root')));

if (module.hot) {
  module.hot.accept();
}<|MERGE_RESOLUTION|>--- conflicted
+++ resolved
@@ -4,18 +4,13 @@
 import { ApolloProvider } from 'react-apollo';
 import { AsyncComponentProvider } from 'react-async-component';
 import asyncBootstrapper from 'react-async-bootstrapper';
-<<<<<<< HEAD
-import ApolloClient from '@hostSrc/service/ApolloClient';
-import App, { clientState } from './clientApp';
-=======
 import ApolloClient from './service/ApolloClient';
 import App, { clientApolloSchema } from './clientApp';
->>>>>>> dbf5324d
 import { SSR } from './graphql/config.gql';
 
 const client = new ApolloClient({
   isBrowser: true,
-  clientApolloSchema,
+  clientState: clientApolloSchema,
   // eslint-disable-next-line no-underscore-dangle
   initialState: window.__APOLLO_STATE__ || {}
 });
