import Koa from 'koa';
import serve from 'koa-static';
import helmet from 'koa-helmet';
import Router from 'koa-router';
import Logger from '@deity/falcon-logger';
<<<<<<< HEAD
=======
import configuration from './clientApp/configuration';
>>>>>>> dbf5324d
import apolloClientProvider from './middlewares/apolloClientProvider';
import ssr from './middlewares/ssrMiddleware';
import htmlShellRenderer from './middlewares/htmlShellRendererMiddleware';
import error500 from './middlewares/error500Middleware';
import serverTiming from './middlewares/serverTimingMiddleware';

<<<<<<< HEAD
/**
 * @typedef {object} ServerAppConfig
 * @property {function} App Root application component
 * @property {object} configuration Initial configuration
 * @property {object} clientState Apollo State object
 */

/**
 * Creates an instance of Koa server
 * @param {ServerAppConfig} params Application params
 * @return {Koa} Server instance
 */
export default params => {
  const { configuration } = params;
  const { config } = configuration;
  Logger.setLogLevel(config.logLevel);

  const router = new Router();
  // Defining middlewares
  const middlewares = [apolloClientProvider(params)];
  if (config.serverSideRendering) {
    middlewares.push(ssr(params));
  }
  middlewares.push(htmlShellRenderer);

  router.get('/*', ...middlewares);

  // Intialize and configure Koa application
  const server = new Koa();
  configuration.onServerCreated(server);

  server
    .use(error500)
    // `koa-helmet` provides security headers to help prevent common, well known attacks
    // @see https://helmetjs.github.io/
    .use(helmet())
    .use(serverTiming())
    .use(serve(process.env.RAZZLE_PUBLIC_DIR || './static'))
    .use(router.routes())
    .use(router.allowedMethods());

  configuration.onServerInitialized(server);

  return server;
};
=======
const { config } = configuration;
Logger.setLogLevel(config.logLevel);

const router = new Router();
if (config.serverSideRendering) {
  router.get('/*', apolloClientProvider, ssr, htmlShellRenderer);
} else {
  router.get('/*', apolloClientProvider, htmlShellRenderer);
}

// Intialize and configure Koa application
const server = new Koa();
configuration.onServerCreated(server);

server
  .use(helmet())
  .use(error500())
  .use(serverTiming())
  .use(serve(`${process.env.RAZZLE_PUBLIC_DIR}`))

  .use(router.routes())
  .use(router.allowedMethods());

configuration.onServerInitialized(server);

export default server;
>>>>>>> dbf5324d
<|MERGE_RESOLUTION|>--- conflicted
+++ resolved
@@ -3,22 +3,17 @@
 import helmet from 'koa-helmet';
 import Router from 'koa-router';
 import Logger from '@deity/falcon-logger';
-<<<<<<< HEAD
-=======
-import configuration from './clientApp/configuration';
->>>>>>> dbf5324d
 import apolloClientProvider from './middlewares/apolloClientProvider';
 import ssr from './middlewares/ssrMiddleware';
 import htmlShellRenderer from './middlewares/htmlShellRendererMiddleware';
 import error500 from './middlewares/error500Middleware';
 import serverTiming from './middlewares/serverTimingMiddleware';
 
-<<<<<<< HEAD
 /**
  * @typedef {object} ServerAppConfig
  * @property {function} App Root application component
  * @property {object} configuration Initial configuration
- * @property {object} clientState Apollo State object
+ * @property {object} clientApolloSchema Apollo State object
  */
 
 /**
@@ -46,44 +41,14 @@
   configuration.onServerCreated(server);
 
   server
-    .use(error500)
-    // `koa-helmet` provides security headers to help prevent common, well known attacks
-    // @see https://helmetjs.github.io/
     .use(helmet())
+    .use(error500())
     .use(serverTiming())
-    .use(serve(process.env.RAZZLE_PUBLIC_DIR || './static'))
+    .use(serve(`${process.env.RAZZLE_PUBLIC_DIR || './static'}`))
     .use(router.routes())
     .use(router.allowedMethods());
 
   configuration.onServerInitialized(server);
 
   return server;
-};
-=======
-const { config } = configuration;
-Logger.setLogLevel(config.logLevel);
-
-const router = new Router();
-if (config.serverSideRendering) {
-  router.get('/*', apolloClientProvider, ssr, htmlShellRenderer);
-} else {
-  router.get('/*', apolloClientProvider, htmlShellRenderer);
-}
-
-// Intialize and configure Koa application
-const server = new Koa();
-configuration.onServerCreated(server);
-
-server
-  .use(helmet())
-  .use(error500())
-  .use(serverTiming())
-  .use(serve(`${process.env.RAZZLE_PUBLIC_DIR}`))
-
-  .use(router.routes())
-  .use(router.allowedMethods());
-
-configuration.onServerInitialized(server);
-
-export default server;
->>>>>>> dbf5324d
+};