--- conflicted
+++ resolved
@@ -1,16 +1,12 @@
 import http from 'http';
 import Logger from '@deity/falcon-logger';
-<<<<<<< HEAD
 import appServer from './server';
 import App, { clientState } from './clientApp';
-=======
-import app from './server';
->>>>>>> dbf5324d
 import configuration from './clientApp/configuration';
 
 const app = appServer({
   App,
-  clientState,
+  clientApolloSchema,
   configuration
 });
 // Use `app#callback()` method here instead of directly
