--- conflicted
+++ resolved
@@ -50,7 +50,6 @@
     "apollo-server-env": "^2.0.3",
     "graphql": "^14.0.2",
     "html-entities": "^1.2.1",
-<<<<<<< HEAD
     "striptags": "^3.1.1",
     "qs": "^6.5.2"
   },
@@ -63,23 +62,8 @@
     "@types/jest": "^23.3.2",
     "@types/qs": "^6.5.1",
     "rimraf": "^2.6.2",
+    "koa-router": "^7.4.0",
     "nock": "^10.0.0",
     "ts-jest": "^23.10.1"
-=======
-    "qs": "^6.5.2",
-    "striptags": "^3.1.1"
-  },
-  "devDependencies": {
-    "@types/graphql": "^14.0.0",
-    "@types/html-entities": "^1.2.16",
-    "@types/jest": "^23.3.2",
-    "@types/koa-router": "^7.0.31",
-    "@types/nock": "^9.3.0",
-    "@types/node": "^10.9.4",
-    "@types/qs": "^6.5.1",
-    "nock": "^9.6.1",
-    "rimraf": "^2.6.2",
-    "ts-jest": "^23.1.4"
->>>>>>> 36fa108e
   }
 }